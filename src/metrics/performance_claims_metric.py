"""
Performance Claims Metric for evaluating verification of performance claims.
"""

from .base_metric import BaseMetric


class PerformanceClaimsMetric(BaseMetric):
    """
    Metric to evaluate the verification of performance claims and benchmarks.

    This metric checks if the model's performance claims are backed by
    verifiable benchmarks and proper documentation.
    """

    def __init__(self, weight: float = 0.15):
        super().__init__(name="PerformanceClaims", weight=weight)

    def evaluate(self, repo_context: dict) -> float:
        """
        Evaluate performance claims by analyzing README for benchmarks.

        Args:
            repo_context (dict): Dictionary containing repository information
                               including README content and benchmark data.

        Returns:
            float: Score between 0.0 and 1.0:
                  - 0.0: No evaluation section
                  - 0.0-1.0: Based on benchmark performance scores
                            (averages scores and divides by 100)
        """
<<<<<<< HEAD
        readme_content = repo_context.get('readme_text', '').lower()
        
        # Extract benchmark scores from metadata or model card
        benchmark_scores = []
        
        # Check card_data for benchmark information
        card_data = repo_context.get('card_data', {})
        if card_data and isinstance(card_data, dict):
            # Extract benchmark scores from card_data if available
            if 'benchmarks' in card_data:
                benchmarks = card_data.get('benchmarks', [])
                if isinstance(benchmarks, list):
                    for benchmark in benchmarks:
                        if (isinstance(benchmark, dict) and
                                'score' in benchmark):
                            benchmark_scores.append(benchmark.get('score', 0))
        
        # Check for evaluation/benchmark sections in README
        eval_indicators = ['evaluation', 'benchmark', 'performance',
                           'results', 'metrics', 'accuracy', 'f1', 'bleu']
        has_eval_section = any(indicator in readme_content
                               for indicator in eval_indicators)
        
        if not has_eval_section:
            return 0.0
        
=======
        readme_content = repo_context.get("readme_text", "").lower()

        # Extract benchmark scores from metadata or model card
        benchmark_scores = []

        # Check card_data for benchmark information
        card_data = repo_context.get("card_data", {})
        if card_data and isinstance(card_data, dict):
            # Extract benchmark scores from card_data if available
            if "benchmarks" in card_data:
                benchmarks = card_data.get("benchmarks", [])
                if isinstance(benchmarks, list):
                    for benchmark in benchmarks:
                        if (
                            isinstance(benchmark, dict)
                            and "score" in benchmark
                        ):
                            benchmark_scores.append(benchmark.get("score", 0))

        # Check for evaluation/benchmark sections in README
        eval_indicators = [
            "evaluation",
            "benchmark",
            "performance",
            "results",
            "metrics",
            "accuracy",
            "f1",
            "bleu",
        ]
        has_eval_section = any(
            indicator in readme_content for indicator in eval_indicators
        )

        if not has_eval_section:
            return 0.0

>>>>>>> b23385bc
        # If specific benchmark scores are provided, use them
        if benchmark_scores:
            # Average the scores and normalize to 0-1 scale
            avg_score = sum(benchmark_scores) / len(benchmark_scores)
            return min(1.0, avg_score / 100.0)
<<<<<<< HEAD
        
        # Fallback: estimate based on keywords in README
        performance_keywords = ['state-of-the-art', 'sota', 'best',
                                'high accuracy', 'excellent', 'superior']
        keyword_count = sum(1 for kw in performance_keywords
                            if kw in readme_content)
        
        # Base score for having evaluation section
        score = 0.2
        
        # Additional score based on performance claims
        score += min(0.8, keyword_count * 0.2)
        
=======

        # Fallback: estimate based on keywords in README
        performance_keywords = [
            "state-of-the-art",
            "sota",
            "best",
            "high accuracy",
            "excellent",
            "superior",
        ]
        keyword_count = sum(
            1 for kw in performance_keywords if kw in readme_content
        )

        # Base score for having evaluation section
        score = 0.2

        # Additional score based on performance claims
        score += min(0.8, keyword_count * 0.2)

>>>>>>> b23385bc
        return min(1.0, score)

    def get_description(self) -> str:
        """Get description of the metric."""
        return "Evaluates verification of performance claims and benchmarks"<|MERGE_RESOLUTION|>--- conflicted
+++ resolved
@@ -30,34 +30,6 @@
                   - 0.0-1.0: Based on benchmark performance scores
                             (averages scores and divides by 100)
         """
-<<<<<<< HEAD
-        readme_content = repo_context.get('readme_text', '').lower()
-        
-        # Extract benchmark scores from metadata or model card
-        benchmark_scores = []
-        
-        # Check card_data for benchmark information
-        card_data = repo_context.get('card_data', {})
-        if card_data and isinstance(card_data, dict):
-            # Extract benchmark scores from card_data if available
-            if 'benchmarks' in card_data:
-                benchmarks = card_data.get('benchmarks', [])
-                if isinstance(benchmarks, list):
-                    for benchmark in benchmarks:
-                        if (isinstance(benchmark, dict) and
-                                'score' in benchmark):
-                            benchmark_scores.append(benchmark.get('score', 0))
-        
-        # Check for evaluation/benchmark sections in README
-        eval_indicators = ['evaluation', 'benchmark', 'performance',
-                           'results', 'metrics', 'accuracy', 'f1', 'bleu']
-        has_eval_section = any(indicator in readme_content
-                               for indicator in eval_indicators)
-        
-        if not has_eval_section:
-            return 0.0
-        
-=======
         readme_content = repo_context.get("readme_text", "").lower()
 
         # Extract benchmark scores from metadata or model card
@@ -95,27 +67,11 @@
         if not has_eval_section:
             return 0.0
 
->>>>>>> b23385bc
         # If specific benchmark scores are provided, use them
         if benchmark_scores:
             # Average the scores and normalize to 0-1 scale
             avg_score = sum(benchmark_scores) / len(benchmark_scores)
             return min(1.0, avg_score / 100.0)
-<<<<<<< HEAD
-        
-        # Fallback: estimate based on keywords in README
-        performance_keywords = ['state-of-the-art', 'sota', 'best',
-                                'high accuracy', 'excellent', 'superior']
-        keyword_count = sum(1 for kw in performance_keywords
-                            if kw in readme_content)
-        
-        # Base score for having evaluation section
-        score = 0.2
-        
-        # Additional score based on performance claims
-        score += min(0.8, keyword_count * 0.2)
-        
-=======
 
         # Fallback: estimate based on keywords in README
         performance_keywords = [
@@ -136,7 +92,6 @@
         # Additional score based on performance claims
         score += min(0.8, keyword_count * 0.2)
 
->>>>>>> b23385bc
         return min(1.0, score)
 
     def get_description(self) -> str:
