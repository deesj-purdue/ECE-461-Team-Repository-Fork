--- conflicted
+++ resolved
@@ -24,12 +24,6 @@
     Normalize license-like values to a list of lowercased strings.
     Accepts str | list | dict | None and returns [] when unknown.
     """
-<<<<<<< HEAD
-    Metric to evaluate license compatibility with ACME's LGPLv2.1.
-
-    This metric checks license compatibility and assigns scores based on
-    permissiveness levels for compatible licenses.
-=======
     if x is None:
         return []
     if isinstance(x, str):
@@ -76,7 +70,6 @@
 def _collect_candidates(repo_dict: dict) -> List[str]:
     """
     Collect license candidates from multiple places in repo_context(dict form).
->>>>>>> b23385bc
     """
     cands: List[str] = []
     card = repo_dict.get("card_data") or {}
@@ -131,30 +124,6 @@
     "lgpl-2.1": 0.2,  # treat plain 2.1 as "only" unless string says "or-later"
 }
 
-<<<<<<< HEAD
-    # Compatible licenses with permissiveness scores
-    LICENSE_SCORES = {
-        'public domain': 1.0,
-        'unlicense': 1.0,
-        'mit': 1.0,
-        'bsd-3-clause': 0.8,
-        'bsd-2-clause': 0.8,
-        'apache-2.0': 0.6,
-        'apache': 0.6,
-        'mpl-2.0': 0.4,
-        'mozilla': 0.4,
-        'lgpl-2.1': 0.2,
-        'lgplv2.1': 0.2
-    }
-
-    # Incompatible licenses (score 0.0)
-    INCOMPATIBLE_LICENSES = [
-        'gpl', 'gpl-2.0', 'gpl-3.0', 'gplv2', 'gplv3',
-        'agpl', 'agpl-3.0', 'agplv3',
-        'lgpl-3.0', 'lgplv3',
-        'copyleft'
-    ]
-=======
 # Incompatible families (any substring match means incompatible)
 INCOMPATIBLE_KEYS = {
     "gpl-3.0",
@@ -182,7 +151,6 @@
     "cc-by-nd",
     "cc0-nd",  # code-incompatible CCs
 }
->>>>>>> b23385bc
 
 
 def _classify(slugs: Iterable[str]) -> Tuple[bool, float, str]:
@@ -268,10 +236,6 @@
         self._expose_parts = expose_parts
 
     def evaluate(self, repo_context: dict) -> float:
-<<<<<<< HEAD
-        """
-        Evaluate license compatibility with ACME's LGPLv2.1.
-=======
         # Prefer the object if available, but fall back to dict robustly
         ctx = repo_context.get("_ctx_obj")
         if isinstance(ctx, RepoContext):
@@ -287,63 +251,12 @@
             slugs = _collect_candidates(repo_context)
 
         is_compat, perm_score, detected = _classify(slugs)
->>>>>>> b23385bc
 
         if self._expose_parts:
             repo_context["_license_detected"] = detected
             repo_context["_license_perm_score"] = perm_score
             repo_context["_license_candidates"] = slugs
 
-<<<<<<< HEAD
-        Returns:
-            float: Score based on license compatibility:
-                  - 1.0: Public domain, MIT
-                  - 0.8: BSD-3-Clause
-                  - 0.6: Apache-2.0
-                  - 0.4: MPL-2.0
-                  - 0.2: LGPLv2.1
-                  - 0.0: Incompatible (GPL, AGPL, etc.)
-        """
-        # Extract license from metadata sources
-        license_name = ''
-        card_data = repo_context.get('card_data', {})
-        model_index = repo_context.get('model_index', {})
-        config_json = repo_context.get('config_json', {})
-        
-        if card_data and card_data.get('license'):
-            license_name = card_data.get('license', '')
-        elif model_index and model_index.get('license'):
-            license_name = model_index.get('license', '')
-        elif config_json and config_json.get('license'):
-            license_name = config_json.get('license', '')
-            
-        if isinstance(license_name, str):
-            license_name = license_name.lower().strip()
-
-        if not license_name:
-            return 0.0  # No license specified
-
-        # Check for direct matches in compatible licenses
-        if license_name in self.LICENSE_SCORES:
-            return self.LICENSE_SCORES[license_name]
-
-        # Check for incompatible licenses
-        for incompatible in self.INCOMPATIBLE_LICENSES:
-            if incompatible in license_name:
-                return 0.0
-
-        # Check for partial matches in compatible licenses
-        for license_key, score in self.LICENSE_SCORES.items():
-            if license_key in license_name:
-                return score
-
-        # Default to incompatible if unknown
-        return 0.0
-
-    def get_description(self) -> str:
-        """Get description of the metric."""
-        return "Evaluates license compatibility with ACME's LGPLv2.1"
-=======
         # Binary output per policy
         return 1.0 if is_compat else 0.0
 
@@ -354,5 +267,4 @@
             "Also computes a permissiveness score ("
             "Public domain/MIT=1.0 > BSD=0.8 > Apache=0.6 "
             "> MPL=0.4 > LGPL-2.1-only=0.2) exposed in aux for diagnostics."
-        )
->>>>>>> b23385bc
+        )