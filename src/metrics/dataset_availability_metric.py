--- conflicted
+++ resolved
@@ -96,60 +96,6 @@
     # ---------- main ----------
 
     def evaluate(self, repo_context: dict) -> float:
-<<<<<<< HEAD
-        """
-        Evaluate dataset availability and code documentation (ADACS).
-
-        Args:
-            repo_context (dict): Dictionary containing repository information
-                               including dataset and training documentation.
-
-        Returns:
-            float: Score based on availability and documentation:
-                  - 0.0: No dataset available
-                  - 0.33: Dataset available
-                  - 0.67: Dataset available + well documented OR
-                          training documented
-                  - 1.0: Dataset available + well documented AND
-                         training documented
-        """
-        # Check for linked datasets in the repo_context
-        has_dataset = bool(repo_context.get('linked_datasets', []))
-        
-        # Initialize documentation flags
-        dataset_documented = False
-        training_documented = False
-        
-        # Check README for dataset/training documentation
-        readme_content = repo_context.get('readme_text', '').lower()
-        
-        # Analyze README for dataset documentation
-        dataset_indicators = ['dataset', 'data', 'training data', 'corpus']
-        has_dataset_in_readme = any(indicator in readme_content
-                                    for indicator in dataset_indicators)
-        
-        # Analyze README for training documentation
-        training_indicators = ['training', 'fine-tuning', 'model training',
-                               'train', 'training procedure', 'training setup']
-        has_training_in_readme = any(indicator in readme_content
-                                     for indicator in training_indicators)
-        
-        # Combine explicit flags with README analysis
-        dataset_well_documented = (dataset_documented or
-                                   has_dataset_in_readme)
-        training_well_documented = (training_documented or
-                                    has_training_in_readme)
-        
-        if not has_dataset:
-            return 0.0
-        
-        if dataset_well_documented and training_well_documented:
-            return 1.0  # Both documented
-        elif dataset_well_documented or training_well_documented:
-            return 0.67  # One documented
-        else:
-            return 0.33  # Available but not documented
-=======
         ctx = self._as_ctx(repo_context)
 
         # If we don't have an object, fall back to old behavior on dict keys
@@ -186,7 +132,6 @@
         md, mt, mc = self._doc_signals(readme_text)
         docs_good = md and mt and mc
         return 1.0 if docs_good else 0.67
->>>>>>> b23385bc
 
     def get_description(self) -> str:
         return (
